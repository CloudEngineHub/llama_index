"""Vector memory.

Memory backed by a vector database.

"""

import uuid
<<<<<<< HEAD
from typing import Any, Dict, List, Optional, Union
from llama_index.core.bridge.pydantic import validator
=======
from typing import Any, Dict, List, Optional
from llama_index.core.bridge.pydantic import field_validator
>>>>>>> ff4fd29f

from llama_index.core.schema import TextNode
from llama_index.core.vector_stores.types import BasePydanticVectorStore
from llama_index.core.base.llms.types import ChatMessage, MessageRole
from llama_index.core.bridge.pydantic import Field
from llama_index.core.memory.types import BaseMemory
from llama_index.core.embeddings.utils import EmbedType


def _stringify_obj(d: Any) -> Union[str, list, dict]:
    """Utility function to convert all keys in a dictionary to strings."""
    if isinstance(d, list):
        return [_stringify_obj(v) for v in d]
    elif isinstance(d, Dict):
        return {str(k): _stringify_obj(v) for k, v in d.items()}
    else:
        return str(d)


def _stringify_chat_message(msg: ChatMessage) -> Dict:
    """Utility function to convert chatmessage to serializable dict."""
    msg_dict = msg.dict()
    msg_dict["additional_kwargs"] = _stringify_obj(msg_dict["additional_kwargs"])
    return msg_dict


def _get_starter_node_for_new_batch() -> TextNode:
    """Generates a new starter node for a new batch or group of messages."""
    return TextNode(
        id_=str(uuid.uuid4()),
        text="",
        metadata={"sub_dicts": []},
        excluded_embed_metadata_keys=["sub_dicts"],
        excluded_llm_metadata_keys=["sub_dicts"],
    )


class VectorMemory(BaseMemory):
    """Memory backed by a vector index.

    NOTE: This class requires the `delete_nodes` method to be implemented
    by the vector store underlying the vector index. At time of writing (May 2024),
    Chroma, Qdrant and SimpleVectorStore all support delete_nodes.
    """

    vector_index: Any
    retriever_kwargs: Dict[str, Any] = Field(default_factory=dict)

    # Whether to combine a user message with all subsequent messages
    # until the next user message into a single message
    # This is on by default, ensuring that we always fetch contiguous blocks of user/response pairs.
    # Turning this off may lead to errors in the function calling API of the LLM.
    # If this is on, then any message that's not a user message will be combined with the last user message
    # in the vector store.
    batch_by_user_message: bool = True

    cur_batch_textnode: TextNode = Field(
        default_factory=_get_starter_node_for_new_batch,
        description="The super node for the current active user-message batch.",
    )

    @field_validator("vector_index")
    @classmethod
    def validate_vector_index(cls, value: Any) -> Any:
        """Validate vector index."""
        # NOTE: we can't import VectorStoreIndex directly due to circular imports,
        # which is why the type is Any
        from llama_index.core.indices.vector_store import VectorStoreIndex

        if not isinstance(value, VectorStoreIndex):
            raise ValueError(
                f"Expected 'vector_index' to be an instance of VectorStoreIndex, got {type(value)}"
            )
        return value

    @classmethod
    def class_name(cls) -> str:
        """Get class name."""
        return "VectorMemory"

    @classmethod
    def from_defaults(
        cls,
        vector_store: Optional[BasePydanticVectorStore] = None,
        embed_model: Optional[EmbedType] = None,
        index_kwargs: Optional[Dict] = None,
        retriever_kwargs: Optional[Dict] = None,
        **kwargs: Any,
    ) -> "VectorMemory":
        """Create vector memory.

        Args:
            vector_store (Optional[BasePydanticVectorStore]): vector store (note: delete_nodes must
                be implemented. At time of writing (May 2024), Chroma, Qdrant and
                SimpleVectorStore all support delete_nodes.
            embed_model (Optional[EmbedType]): embedding model
            index_kwargs (Optional[Dict]): kwargs for initializing the index
            retriever_kwargs (Optional[Dict]): kwargs for initializing the retriever

        """
        from llama_index.core.indices.vector_store import VectorStoreIndex

        if kwargs:
            raise ValueError(f"Unexpected kwargs: {kwargs}")

        index_kwargs = index_kwargs or {}
        retriever_kwargs = retriever_kwargs or {}

        if vector_store is None:
            # initialize a blank in-memory vector store
            # NOTE: can't easily do that from `from_vector_store` at the moment.
            index = VectorStoreIndex.from_documents(
                [], embed_model=embed_model, **index_kwargs
            )
        else:
            index = VectorStoreIndex.from_vector_store(
                vector_store, embed_model=embed_model, **index_kwargs
            )
        return cls(vector_index=index, retriever_kwargs=retriever_kwargs)

    def get(
        self, input: Optional[str] = None, initial_token_count: int = 0, **kwargs: Any
    ) -> List[ChatMessage]:
        """Get chat history."""
        if input is None:
            return []

        # retrieve from index
        retriever = self.vector_index.as_retriever(**self.retriever_kwargs)
        nodes = retriever.retrieve(input or "")

        # retrieve underlying messages
        return [
            ChatMessage.model_validate(sub_dict)
            for node in nodes
            for sub_dict in node.metadata["sub_dicts"]
        ]

    def get_all(self) -> List[ChatMessage]:
        """Get all chat history."""
        # TODO: while we could implement get_all, would be hacky through metadata filtering
        # since vector stores don't easily support get()
        raise ValueError(
            "Vector memory does not support get_all method, can only retrieve based on input."
        )

    def _commit_node(self, override_last: bool = False) -> None:
        """Commit new node to vector store."""
        if self.cur_batch_textnode.text == "":
            return

        if override_last:
            # delete the last node
            # This is needed since we're updating the last node in the vector
            # index as its being updated. When a new user-message batch starts
            # we already will have the last user message group committed to the
            # vector store index and so we don't need to override_last (i.e. see
            # logic in self.put().)
            self.vector_index.delete_nodes([self.cur_batch_textnode.id_])

        self.vector_index.insert_nodes([self.cur_batch_textnode])

    def put(self, message: ChatMessage) -> None:
        """Put chat history."""
        if not self.batch_by_user_message or message.role in [
            MessageRole.USER,
            MessageRole.SYSTEM,
        ]:
            # if not batching by user message, commit to vector store immediately after adding
            self.cur_batch_textnode = _get_starter_node_for_new_batch()

        # update current batch textnode
        sub_dict = _stringify_chat_message(message)
        if self.cur_batch_textnode.text == "":
            self.cur_batch_textnode.text += sub_dict["content"] or ""
        else:
            self.cur_batch_textnode.text += " " + (sub_dict["content"] or "")
        self.cur_batch_textnode.metadata["sub_dicts"].append(sub_dict)
        self._commit_node(override_last=True)

    def set(self, messages: List[ChatMessage]) -> None:
        """Set chat history."""
        self.reset()
        for message in messages:
            self.put(message)

    def reset(self) -> None:
        """Reset chat history."""
        self.vector_index.vector_store.clear()


VectorMemory.model_rebuild()<|MERGE_RESOLUTION|>--- conflicted
+++ resolved
@@ -5,13 +5,8 @@
 """
 
 import uuid
-<<<<<<< HEAD
 from typing import Any, Dict, List, Optional, Union
-from llama_index.core.bridge.pydantic import validator
-=======
-from typing import Any, Dict, List, Optional
 from llama_index.core.bridge.pydantic import field_validator
->>>>>>> ff4fd29f
 
 from llama_index.core.schema import TextNode
 from llama_index.core.vector_stores.types import BasePydanticVectorStore
